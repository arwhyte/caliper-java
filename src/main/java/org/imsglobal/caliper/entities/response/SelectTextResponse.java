--- conflicted
+++ resolved
@@ -85,12 +85,12 @@
         }
 
         /**
-<<<<<<< HEAD
          * @param startedAtTime
          * @return
          */
         public T startedAtTime(DateTime startedAtTime) {
             this.timePeriod.setStartedAtTime(startedAtTime);
+
             return self();
         }
 
@@ -113,8 +113,6 @@
         }
 
         /**
-=======
->>>>>>> 192a7f64
          * Client invokes build method in order to create an immutable object.
          * @return a new instance of SelectTextResponse.
          */
